#!/usr/bin/env python
# -*- coding: utf-8 -*-
from __future__ import absolute_import
from __future__ import division
from __future__ import print_function
from __future__ import unicode_literals

import gdb

import pwndbg.events
import pwndbg.memoize

<<<<<<< HEAD
hint_msg = 'Loaded %i commands. Type pwndbg [filter] for a list.' % len(pwndbg.commands.Command.commands)
=======
hint_msg = 'Loaded %i commands. Type pwndbg [filter] for a list.' % len(pwndbg.commands._Command.commands)
>>>>>>> 05565c13
print(pwndbg.color.red(hint_msg))
cur = (gdb.selected_inferior(), gdb.selected_thread())


def prompt_hook(*a):
    global cur
    new = (gdb.selected_inferior(), gdb.selected_thread())

    if cur != new:
        pwndbg.events.after_reload(start=False)
        cur = new

    if pwndbg.proc.alive:
        prompt_hook_on_stop(*a)


@pwndbg.memoize.reset_on_stop
def prompt_hook_on_stop(*a):
    pwndbg.commands.context.context()

gdb.prompt_hook = prompt_hook<|MERGE_RESOLUTION|>--- conflicted
+++ resolved
@@ -10,11 +10,8 @@
 import pwndbg.events
 import pwndbg.memoize
 
-<<<<<<< HEAD
 hint_msg = 'Loaded %i commands. Type pwndbg [filter] for a list.' % len(pwndbg.commands.Command.commands)
-=======
-hint_msg = 'Loaded %i commands. Type pwndbg [filter] for a list.' % len(pwndbg.commands._Command.commands)
->>>>>>> 05565c13
+
 print(pwndbg.color.red(hint_msg))
 cur = (gdb.selected_inferior(), gdb.selected_thread())
 
